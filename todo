--- conflicted
+++ resolved
@@ -7,12 +7,8 @@
 * Should we use a subsample for samples_run.py instead of all 20,000?
 
 * Compare force of infection at initial conditions between this model
-<<<<<<< HEAD
-  and the model in the Science paper
-=======
   and the model in the Science paper
 
 * Need values of antibody-gain hazards and MCMC samples.
 
-* Remove all .h5 files, samples_run/, figures, _cache dirs.
->>>>>>> aca513c8
+* Remove all .h5 files, samples_run/, figures, _cache dirs.
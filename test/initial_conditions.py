--- conflicted
+++ resolved
@@ -58,34 +58,19 @@
                 for block_name in dir(self)
                 if self.is_A_XY(block_name)}
 
-<<<<<<< HEAD
-    def get_A_XX_diags(self, hazard_out):
+
+class BlockODE(Block):
+    '''A `Block()` for a variable governed by an ODE.'''
+    def __len__(self):
+        return self.solver.length_ODE
+
+    def get_A_XX(self, hazard_out):
+        '''Get the diagonal block `A_XX` that maps state X to itself.'''
         # The values on the diagonal.
         d_0 = 1 + hazard_out * self.solver.age_step / 2
         # The values on the subdiagonal.
         d_1 = - 1 + hazard_out * self.solver.age_step / 2
         assert (d_1 <= 0).all()
-        return (d_0, d_1)
-
-=======
->>>>>>> e516504d
-
-class BlockODE(Block):
-    '''A `Block()` for a variable governed by an ODE.'''
-    def __len__(self):
-        return self.solver.length_ODE
-
-    def get_A_XX(self, hazard_out):
-        '''Get the diagonal block `A_XX` that maps state X to itself.'''
-<<<<<<< HEAD
-        (d_0, d_1) = self.get_A_XX_diags(hazard_out)
-=======
-        # The values on the diagonal.
-        d_0 = 1 + hazard_out * self.solver.age_step / 2
-        # The values on the subdiagonal.
-        d_1 = - 1 + hazard_out * self.solver.age_step / 2
-        assert (d_1 <= 0).all()
->>>>>>> e516504d
         return sparse.diags([numpy.hstack([1, d_0]), d_1], [0, -1],
                             shape=(len(self), len(self)))
 
@@ -97,19 +82,6 @@
         return sparse.diags([numpy.hstack([0, d]), d], [0, -1],
                             shape=(len(self), self.solver.length_ODE))
 
-<<<<<<< HEAD
-    def get_A_XY_PDE(self, hazard_in):
-        '''Get the off-diagonal block `A_XY` that maps state Y to X,
-        where Y is a variable governed by a PDE.'''
-        A_XY = sparse.lil_matrix((len(self), self.solver.length_PDE))
-        for i in range(1, self.solver.length_ODE):
-            j = numpy.arange(1, i + 1)
-            k = self.solver.get_k(i - 1, j - 1)
-            l = self.solver.get_k(i, j)
-            A_XY[i, k] = A_XY[i, l] = (- hazard_in[j - 1]
-                                       * self.solver.age_step ** 2
-                                       / 2)
-=======
     def get_A_XY_PDE(self, survival_in):
         '''Get the off-diagonal block `A_XY` that maps state Y to X,
         where Y is a variable governed by a PDE.'''
@@ -118,7 +90,6 @@
         for i in range(1, self.solver.length_ODE):
             j = numpy.arange(1, i + 1)
             A_XY[i, i - j] = - dS[j - 1] * self.solver.age_step
->>>>>>> e516504d
         return A_XY
 
 
@@ -127,44 +98,6 @@
     def __len__(self):
         return self.solver.length_PDE
 
-<<<<<<< HEAD
-    def get_A_XX(self, hazard_out):
-        '''Get the diagonal block `A_XX` that maps state X to itself.'''
-        A_XX = sparse.lil_matrix((len(self), len(self)))
-        (d_0, d_1) = self.get_A_XX_diags(hazard_out)
-        for i in range(self.solver.length_ODE):
-            k = self.solver.get_k(i, 0)
-            A_XX[k ,k] = 1
-            if i > 0:
-                j = numpy.arange(1, i + 1)
-                k = self.solver.get_k(i, j)
-                A_XX[k, k] = d_0[j - 1]
-                l = self.solver.get_k(i - 1, j - 1)
-                A_XX[k, l] = d_1[j - 1]
-        return A_XX
-
-    def get_A_XY_ODE(self, hazard_in):
-        '''Get the off-diagonal block `A_XY` that maps state Y to X,
-        where Y is a variable goverened by an ODE.'''
-        A_XY = sparse.lil_matrix((len(self), self.solver.length_ODE))
-        i = numpy.arange(1, self.solver.length_ODE)
-        k = self.solver.get_k(i, 0)
-        A_XY[k, i - 1] = A_XY[k, i] = - hazard_in / 2
-        return A_XY
-
-    def get_A_XY_PDE(self, hazard_in):
-        '''Get the off-diagonal block `A_XY` that maps state Y to X,
-        where Y is a variable governed by a PDE.'''
-        A_XY = sparse.lil_matrix((len(self), self.solver.length_PDE))
-        for i in range(1, self.solver.length_ODE):
-            j = numpy.arange(1, i + 1)
-            k = self.solver.get_k(i, 0)
-            l = self.solver.get_k(i - 1, j - 1)
-            m = self.solver.get_k(i, j)
-            A_XY[k, l] = A_XY[k, m] = (- hazard_in[j - 1]
-                                       * self.solver.age_step
-                                       / 2)
-=======
     def get_A_XX(self):
         '''Get the diagonal block `A_XX` that maps state X to itself.'''
         return sparse.eye(len(self))
@@ -185,7 +118,6 @@
         for i in range(1, self.solver.length_ODE):
             j = numpy.arange(1, i + 1)
             A_XY[i, i - j] = - dS[j - 1]
->>>>>>> e516504d
         return A_XY
 
     def integrate(self, p_X, survival_out):
@@ -231,31 +163,17 @@
 
     @property
     def A_EE(self):
-<<<<<<< HEAD
-        return self.get_A_XX(self.solver.hazard.progression)
-=======
         return self.get_A_XX()
->>>>>>> e516504d
 
     def integrate(self, p_E):
         return super().integrate(p_E, self.solver.survival.progression)
 
-<<<<<<< HEAD
-=======
-
->>>>>>> e516504d
+
 class BlockI(BlockPDE):
     initial_value = 0
 
     @property
     def A_IE(self):
-<<<<<<< HEAD
-        return self.get_A_XY_PDE(self.solver.hazard.progression)
-
-    @property
-    def A_II(self):
-        return self.get_A_XX(self.solver.hazard.recovery)
-=======
         return self.get_A_XY_PDE(self.solver.survival.progression)
 
     @property
@@ -264,7 +182,6 @@
 
     def integrate(self, p_I):
         return super().integrate(p_I, self.solver.survival.recovery)
->>>>>>> e516504d
 
 
 class BlockC(BlockPDE):
@@ -273,46 +190,27 @@
     @property
     def A_CI(self):
         return self.get_A_XY_PDE(self.solver.probability_chronic
-<<<<<<< HEAD
-                                 * self.solver.hazard.recovery)
-
-    @property
-    def A_CC(self):
-        return self.get_A_XX(self.solver.hazard.chronic_recovery)
-=======
                                  * self.solver.survival.recovery)
 
     @property
     def A_CC(self):
         return self.get_A_XX()
->>>>>>> e516504d
 
     def integrate(self, p_C):
         return super().integrate(p_C, self.solver.survival.chronic_recovery)
 
-<<<<<<< HEAD
-=======
-
->>>>>>> e516504d
+
 class BlockR(BlockODE):
     initial_value = 0
 
     @property
     def A_RI(self):
         return self.get_A_XY_PDE((1 - self.solver.probability_chronic)
-<<<<<<< HEAD
-                                 * self.solver.hazard.recovery)
-
-    @property
-    def A_RC(self):
-        return self.get_A_XY_PDE(self.solver.hazard.chronic_recovery)
-=======
                                  * self.solver.survival.recovery)
 
     @property
     def A_RC(self):
         return self.get_A_XY_PDE(self.solver.survival.chronic_recovery)
->>>>>>> e516504d
 
     @property
     def A_RR(self):
@@ -362,45 +260,16 @@
         self.ages = arange(0, self.age_max, self.age_step)
         assert len(self.ages) > 1
         self.ages_mid = (self.ages[ : -1] + self.ages[1 : ]) / 2
-<<<<<<< HEAD
-        self.set_params(hazard_infection, RVs)
-        self.set_blocks()
-
-    @property
-    def length_ODE(self):
-        '''The length of the variable vectors that are goverened by ODEs.'''
-        return len(self.ages)
-
-    @property
-    def length_PDE(self):
-        '''The length of the variable vectors that are goverened by PDEs.
-        These are stacked vector p_X^k \approx p_X(a^i, r^j).'''
-        # The last entry is
-        # K - 1 = self.get_k(self.length_ODE - 1, self.length_ODE - 1).
-        return self.get_k(self.length_ODE - 1, self.length_ODE - 1) + 1
-
-=======
         self.length_ODE = self.length_PDE = len(self.ages)
         self.set_params(hazard_infection, RVs)
         self.set_blocks()
 
->>>>>>> e516504d
     @staticmethod
     def rec_fromkwds(**kwds):
         return numpy.rec.fromarrays(
             numpy.broadcast_arrays(*kwds.values()),
             names=list(kwds.keys()))
 
-<<<<<<< HEAD
-    def clip(self, hazard):
-        # This ensures that d_1 ≤ 0 in `SizeI.A_XX()` and `SizeK.A_XX()`
-        # so that P_X ≥ 0.
-        if numpy.any(hazard > 2 / self.age_step):
-            warnings.warn('Clipping!')
-        return numpy.clip(hazard, 0, 2 / self.age_step)
-
-=======
->>>>>>> e516504d
     def set_params(self, hazard_infection, RVs):
         waiting_times = {'maternal_immunity_waning',
                          'progression',
@@ -408,16 +277,6 @@
                          'chronic_recovery',
                          'antibody_gain'}
         hazard = {}
-<<<<<<< HEAD
-        for k in waiting_times:
-            RV = getattr(RVs, k)
-            with numpy.errstate(divide='ignore'):
-                hazard[k] = self.clip(RV.hazard(self.ages_mid))
-        hazard['infection'] = self.clip(hazard_infection)
-        hazard['antibody_loss'] = self.clip(
-            RVs.antibody_loss.hazard(RVs.antibody_loss.time_min))
-        self.hazard = self.rec_fromkwds(**hazard)
-=======
         survival = {}
         for k in waiting_times:
             RV = getattr(RVs, k)
@@ -429,7 +288,6 @@
             RVs.antibody_loss.time_min)
         self.hazard = self.rec_fromkwds(**hazard)
         self.survival = self.rec_fromkwds(**survival)
->>>>>>> e516504d
         self.probability_chronic = RVs.probability_chronic.probability_chronic
 
     def set_blocks(self):
@@ -439,32 +297,6 @@
             for BlockX in typ.__subclasses__():
                 blockX = BlockX(self)
                 self.blocks[blockX.X] = blockX
-<<<<<<< HEAD
-
-    def get_k(self, i, j):
-        '''Get the position `k` in the stacked vector representation
-        p_X^k \approx p_X(a^i, r^j) of the entry for age a^i,
-        residence time r^j.'''
-        # Convert iterables to arrays so the arithmetic works on them.
-        (i, j) = map(numpy.asarray, (i, j))
-        assert ((0 <= i) & (i < self.length_ODE)).all()
-        assert ((0 <= j) & (j <= i)).all()
-        return i * (i + 1) // 2 + j
-
-    def get_T(self):
-        '''Get the matrix `T` so that `T @ f`
-        approximates the integral
-        \int_0^a f(a, r) dr
-        using the composite trapezoid rule.
-        The result is a I × K matrix that
-        when left-multiplied with a K vector
-        produces a vector over ages a.'''
-        T = sparse.lil_matrix((self.length_ODE, self.length_PDE))
-        for i in range(self.length_ODE):
-            T[i, self.get_k(i, range(i + 1))] = self.age_step
-        return T.tocsr()
-=======
->>>>>>> e516504d
 
     def stack(self, rows):
         '''Stack the P_X and p_X vectors into one big vector.'''
@@ -494,76 +326,6 @@
     def stack_sparse(self, rows, format='csr'):
         return sparse.bmat(self.stack(rows), format=format)
 
-<<<<<<< HEAD
-    def check_A(self, A):
-        # `vars_ODE` are first, then `vars_PDE`.
-        split = len(self.vars_ODE) * self.length_ODE
-        (A_ODE, A_PDE) = (A[..., : split], A[..., split : ])
-        # The blocks for the ODE variables should have column sums
-        # [0, 0, ..., 0, 1].
-        colsum_ODE = numpy.hstack((numpy.zeros(self.length_ODE - 1), 1))
-        T_ODE = sparse.eye(self.length_ODE)
-        # We need to integrate over r in the I×K-sized blocks
-        # to get I×I-sized blocks.
-        T_PDE = self.get_T()
-        T = sparse.hstack((T_ODE, ) * len(self.vars_ODE)
-                         + (T_PDE, ) * len(self.vars_PDE)).sum(0)
-        for j in range(len(self.vars_ODE)):
-            a = j * self.length_ODE
-            b = (j + 1) * self.length_ODE
-            A_ODE_j = A_ODE[..., a : b]
-            colsum_ODE_j = T @ A_ODE_j
-            msg = f'Problem with the {self.vars_ODE[j]} block column!'
-            assert numpy.isclose(colsum_ODE_j, colsum_ODE).all(), msg
-        # The blocks for the PDE variables should have column sums
-        # [0, 0, ..., 0, age_step, age_step, ..., age_step].
-        colsum_PDE = numpy.hstack(
-            (numpy.zeros(self.length_PDE - self.length_ODE),
-             self.age_step * numpy.ones(self.length_ODE)))
-        for j in range(len(self.vars_PDE)):
-            a = j * self.length_PDE
-            b = (j + 1) * self.length_PDE
-            A_PDE_j = A_PDE[..., a : b]
-            colsum_PDE_j = T @ A_PDE_j
-            msg = f'Problem with the {self.vars_PDE[j]} block column!'
-            assert numpy.isclose(colsum_PDE_j, colsum_PDE).all(), msg
-
-    def get_A(self):
-        A = {var: block.get_A() for (var, block) in self.blocks.items()}
-        A = self.stack_sparse(A)
-        self.check_A(A)
-        return A
-
-    def check_b(self, b):
-        # Check that b is an n×1 matrix.
-        assert b.ndim == 2
-        assert b.shape[-1] == 1
-        # `vars_ODE` are first, then `vars_PDE`.
-        split = len(self.vars_ODE) * self.length_ODE
-        (b_ODE, b_PDE) = (b[ : split], b[split : ])
-        # Split into columns.
-        b_ODE = b_ODE.reshape((-1, len(self.vars_ODE)))
-        b_PDE = b_PDE.reshape((-1, len(self.vars_PDE)))
-        assert b_ODE.shape[0] == self.length_ODE
-        assert b_PDE.shape[0] == self.length_PDE
-        # Integrate the p_X's over r.
-        T = self.get_T()
-        b_PDE_integrated = T @ b_PDE
-        assert b_PDE_integrated.shape[0] == self.length_ODE
-        # Sum over state.
-        b_total = sparse.hstack((b_ODE, b_PDE_integrated)).sum(1)
-        assert b_total.shape == (self.length_ODE, 1)
-        # Initial conditions (age = 0) sum to 1.
-        assert (b_total[0] == 1).all()
-        # Other equations (age > 0) have no constant terms.
-        assert (b_total[1 : ] == 0).all()
-
-    def get_b(self):
-        b = {var: [block.get_b()] for (var, block) in self.blocks.items()}
-        b = self.stack_sparse(b)
-        self.check_b(b)
-        return b
-=======
     def get_A(self):
         A = {var: block.get_A() for (var, block) in self.blocks.items()}
         return self.stack_sparse(A)
@@ -577,7 +339,6 @@
         p_integrated = {n: self.blocks[n].integrate(p[n])
                         for n in p.dtype.names}
         return self.rec_fromkwds(**p_integrated)
->>>>>>> e516504d
 
     def solve(self):
         t0 = time.time()
@@ -591,15 +352,7 @@
         t3 = time.time()
         print(f'Solve took {t3 - t2} seconds.')
         (P, p) = self.unstack(Pp)
-<<<<<<< HEAD
-        # Integrate the variables governed by PDEs over r.
-        T = self.get_T()
-        p_names = p.dtype.names
-        p_integrated = self.rec_fromkwds(
-            **{n: T @ p[n] for n in p_names})
-=======
         p_integrated = self.integrate_PDE_vars(p)
->>>>>>> e516504d
         P = numpy.lib.recfunctions.merge_arrays(
             (P, p_integrated),
             asrecarray=True, flatten=True)
